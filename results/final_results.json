--- conflicted
+++ resolved
@@ -1,10 +1,9 @@
 {
-<<<<<<< HEAD
     "htmjava": {
         "reward_low_FN_rate": 12.80037041235632,
         "reward_low_FP_rate": 3.7401232426724107,
         "standard": 9.28676251491379
-=======
+    },
     "bayesChangePt": {
         "reward_low_FN_rate": 32.256563780459771,
         "reward_low_FP_rate": 3.2065793456896587,
@@ -14,7 +13,6 @@
         "reward_low_FN_rate": 26.920946783333335,
         "reward_low_FP_rate": 3.1909311068965485,
         "standard": 16.436669224267241
->>>>>>> 90f83d72
     },
     "null": {
         "reward_low_FN_rate": 0.0,

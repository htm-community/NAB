# ----------------------------------------------------------------------
# Copyright (C) 2014, Numenta, Inc.  Unless you have an agreement
# with Numenta, Inc., for a separate license for this software code, the
# following terms and conditions apply:
#
# This program is free software: you can redistribute it and/or modify
# it under the terms of the GNU Affero Public License version 3 as
# published by the Free Software Foundation.
#
# This program is distributed in the hope that it will be useful,
# but WITHOUT ANY WARRANTY; without even the implied warranty of
# MERCHANTABILITY or FITNESS FOR A PARTICULAR PURPOSE.
# See the GNU Affero Public License for more details.
#
# You should have received a copy of the GNU Affero Public License
# along with this program.  If not, see http://www.gnu.org/licenses.
#
# Copyright (C) 2019, @breznak
#
# http://numenta.org/licenses/
# ----------------------------------------------------------------------

import os
import json
import math

# htm.core imports
from htm.bindings.sdr import SDR, Metrics
from htm.encoders.rdse import RDSE as Encoder, RDSE_Parameters as EncParameters
from htm.encoders.date import DateEncoder
from htm.bindings.algorithms import SpatialPooler
from htm.bindings.algorithms import TemporalMemory
from htm.algorithms.anomaly_likelihood import AnomalyLikelihood
from htm.bindings.algorithms import Predictor

from nab.detectors.base import AnomalyDetector


parameters_best_localAreaDensity = {
    'anomaly': {
        'likelihood': {
            'probationaryPct': 0.09361038526767583,
            'reestimationPeriod': 93
        }
    },
    'enc': {
        'time': {
            'timeOfDay': (19, 9.862972978884644)
        },
        'value': {
            'activeBits': 23,
            'size': 367,
            'seed': 5,
        }
    },
    'sp': {
        'boostStrength': 0.0,
        "wrapAround": True,
        'columnDimensions': 2171,
        'dutyCyclePeriod': 943,
        'localAreaDensity': 0.02733832231380256,
        'numActiveColumnsPerInhArea': 0,
        'minPctOverlapDutyCycle': 0.001040083435774549,
        'potentialPct': 0.7478919367674115,
        "globalInhibition": True,
        'stimulusThreshold': 0,
        'synPermActiveInc': 0.0032112342797752484,
        'synPermConnected': 0.19592033087796534,
        'synPermInactiveDec': 0.000530091821888105,
        'seed': 5,
    },
    'spatial_tolerance': 0.050687542110463626,
    'tm': {
        'activationThreshold': 21,
        'cellsPerColumn': 32,
        'connectedPermanence': 0.5209199947449604,
        'initialPermanence': 0.23475728280908847,
        'maxNewSynapseCount': 33,
        'maxSegmentsPerCell': 116,
        'maxSynapsesPerSegment': 126,
        'minThreshold': 14,
        'permanenceDecrement': 0.007442196498047676,
        'permanenceIncrement': 0.042228304892119754,
        'predictedSegmentDecrement': 0.0009738201927211279,
        'seed': 5,
    }
}


<<<<<<< HEAD
parameters_best_numActiveColumnsPerInhArea = {
    'anomaly': {
        'likelihood': {
            'probationaryPct': 0.10793172183908652,
            'reestimationPeriod': 72
        }
    },
    'enc': {
        'time': {
            'timeOfDay': (21, 6.456740123240503)
        },
        'value': {
            'activeBits': 23,
            'size': 400,
            'seed': 5,
        }
    },
    'sp': {
        'boostStrength': 0.0,
        "wrapAround": True,
        'columnDimensions': 1487,
        'dutyCyclePeriod': 1017,
        'minPctOverlapDutyCycle': 0.0009087943213583929,
        'localAreaDensity': 0,
        'numActiveColumnsPerInhArea': 40,
        'potentialPct': 0.9281708146689587,
        "globalInhibition": True,
        'stimulusThreshold': 0,
        'synPermActiveInc': 0.003892649892638879,
        'synPermConnected': 0.22110323252238637,
        'synPermInactiveDec': 0.0006151856346474387,
        'seed': 5,
    },
    'spatial_tolerance': 0.04115653095415344,
    'tm': {
        'activationThreshold': 14,
        'cellsPerColumn': 32,
        'connectedPermanence': 0.43392460530288607,
        'initialPermanence': 0.2396689292225759,
        'maxNewSynapseCount': 27,
        'maxSegmentsPerCell': 161,
        'maxSynapsesPerSegment': 141,
        'minThreshold': 13,
        'permanenceDecrement': 0.008404653537413292,
        'permanenceIncrement': 0.046393736556088694,
        'predictedSegmentDecrement': 0.0009973866301803873,
        'seed': 5,
    }
}

=======
def get_params(filename):
  """Reads parameters from a json file

  @param filename is a string defining the name of the file to read

  @return dict of parameters
  """
  dirname = os.path.dirname(__file__)
  filename = os.path.join(dirname, filename)
  with open(filename) as json_file:
    params = json.load(json_file)
    return params


class HtmcoreDetector(AnomalyDetector):
  """
  This detector uses an HTM based anomaly detection technique.
  """

  def __init__(self, *args, **kwargs):

    super(HtmcoreDetector, self).__init__(*args, **kwargs)

    ## API for controlling settings of htm.core HTM detector:

    # Set this to False if you want to get results based on raw scores
    # without using AnomalyLikelihood. This will give worse results, but
    # useful for checking the efficacy of AnomalyLikelihood. You will need
    # to re-optimize the thresholds when running with this setting.
    self.useLikelihood      = True
    self.useSpatialAnomaly  = True
    self.verbose            = True

    # Set this to true if you want to use the optimization.
    # If true, it reads the parameters from ./params.json
    # If false, it reads the parameters from ./best_params.json
    self.use_optimization   = False

    ## internal members 
    # (listed here for easier understanding)
    # initialized in `initialize()`
    self.encTimestamp   = None
    self.encValue       = None
    self.sp             = None
    self.tm             = None
    self.anLike         = None
    # optional debug info
    self.enc_info       = None
    self.sp_info        = None
    self.tm_info        = None
    # internal helper variables:
    self.inputs_ = []
    self.iteration_ = 0
>>>>>>> 4d0e481d

parameters_numenta_comparable = {
    "enc": {
        "value": {
            # "resolution": 0.9, calculate by max(0.001, (maxVal - minVal) / numBuckets) where numBuckets = 130
            "size": 400,
            "activeBits": 21,  # results very sensitive to the size/active bits in the input encoders
            "seed": 5,
        },
        "time": {
            "timeOfDay": (21, 9.49),
        }
    },
    "sp": {
        # inputDimensions: use width of encoding
        "columnDimensions": 2048,
        # "potentialRadius": use width of encoding
        "potentialPct": 0.8,
        "globalInhibition": True,
        "localAreaDensity": 0,  ## MUTEX #0.025049634479368352,  # optimize this one
        "numActiveColumnsPerInhArea": 40,  ##MUTEX
        "stimulusThreshold": 0,
        "synPermInactiveDec": 0.0005,
        "synPermActiveInc": 0.003,
        "synPermConnected": 0.2,  # this shouldn't make any effect, keep as intended by Connections
        "boostStrength": 0.0,  # so far, boosting negatively affects results. Suggest leaving OFF (0.0)
        "wrapAround": True,
        "minPctOverlapDutyCycle": 0.001,
        "dutyCyclePeriod": 1000,
        "seed": 5,
    },
    "tm": {
        # "columnDimensions": 2048, #must match SP
        "cellsPerColumn": 32,
        "activationThreshold": 20,
        "initialPermanence": 0.24,
        "connectedPermanence": 0.5,
        "minThreshold": 13,
        "maxNewSynapseCount": 31,
        "permanenceIncrement": 0.04,
        "permanenceDecrement": 0.008,
        "predictedSegmentDecrement": 0.001,
        "maxSegmentsPerCell": 128,
        "maxSynapsesPerSegment": 128,
        "seed": 5,
    },
    "spatial_tolerance": 0.05,
    "anomaly": {
        "likelihood": {
            "probationaryPct": 0.1,
            "reestimationPeriod": 100
        }
    }
}


class HtmcoreDetector(AnomalyDetector):
    """
  This detector uses an HTM based anomaly detection technique.
  """

    def __init__(self, *args, **kwargs):

        super(HtmcoreDetector, self).__init__(*args, **kwargs)

        ## API for controlling settings of htm.core HTM detector:

        # Set this to False if you want to get results based on raw scores
        # without using AnomalyLikelihood. This will give worse results, but
        # useful for checking the efficacy of AnomalyLikelihood. You will need
        # to re-optimize the thresholds when running with this setting.
        self.useLikelihood = True
        self.useSpatialAnomaly = True
        self.verbose = True

        ## internal members
        # (listed here for easier understanding)
        # initialized in `initialize()`
        self.spatial_tolerance = None
        self.minVal = None  # Keep track of value range for spatial anomaly detection
        self.maxVal = None  # Keep track of value range for spatial anomaly detection
        self.encTimestamp = None
        self.encValue = None
        self.sp = None
        self.tm = None
        self.anLike = None
        # optional debug info
        self.enc_info = None
        self.sp_info = None
        self.tm_info = None
        # internal helper variables:
        self.inputs_ = []
        self.iteration_ = 0

    def getAdditionalHeaders(self):
        """Returns a list of strings."""
        return ["raw_score"]  # TODO optional: add "prediction"

    def handleRecord(self, inputData):
        """Returns a tuple (anomalyScore, rawScore).

    @param inputData is a dict {"timestamp" : Timestamp(), "value" : float}

    @return tuple (anomalyScore, <any other fields specified in `getAdditionalHeaders()`>, ...)
    """
<<<<<<< HEAD
        # Send it to Numenta detector and get back the results
        return self.modelRun(inputData["timestamp"], inputData["value"])

    def initialize(self):
        # toggle parameters here
        # parameters = default_parameters
        parameters = parameters_best_numActiveColumnsPerInhArea

        # setup spatial anomaly
        if self.useSpatialAnomaly:
            self.spatial_tolerance = parameters.get("spatial_tolerance")
            if self.spatial_tolerance is None:
                self.spatial_tolerance = 0.05
            self.minVal = None
            self.maxVal = None


        ## setup Enc, SP, TM, Likelihood
        # Make the Encoders.  These will convert input data into binary representations.
        self.encTimestamp = DateEncoder(timeOfDay=parameters["enc"]["time"]["timeOfDay"])

        scalarEncoderParams = EncParameters()
        scalarEncoderParams.size = parameters["enc"]["value"]["size"]
        scalarEncoderParams.activeBits = parameters["enc"]["value"]["activeBits"]
        # scalarEncoderParams.resolution = parameters["enc"]["value"]["resolution"]
        scalarEncoderParams.resolution = max(0.001, (self.inputMax - self.inputMin) / 130)
        scalarEncoderParams.seed = parameters["enc"]["value"]["seed"]
        self.encValue = Encoder(scalarEncoderParams)

        self.encValue = Encoder(scalarEncoderParams)
        encodingWidth = (self.encTimestamp.size + self.encValue.size)
        self.enc_info = Metrics([encodingWidth], 999999999)

        # Make the HTM.  SpatialPooler & TemporalMemory & associated tools.
        # SpatialPooler
        spParams = parameters["sp"]
        self.sp = SpatialPooler(
            inputDimensions=(encodingWidth,),
            columnDimensions=(spParams["columnDimensions"],),
            potentialRadius=encodingWidth,
            potentialPct=spParams["potentialPct"],
            globalInhibition=spParams["globalInhibition"],
            localAreaDensity=spParams["localAreaDensity"],
            numActiveColumnsPerInhArea=spParams["numActiveColumnsPerInhArea"],
            stimulusThreshold=spParams["stimulusThreshold"],
            synPermInactiveDec=spParams["synPermInactiveDec"],
            synPermActiveInc=spParams["synPermActiveInc"],
            synPermConnected=spParams["synPermConnected"],
            boostStrength=spParams["boostStrength"],
            wrapAround=spParams["wrapAround"],
            minPctOverlapDutyCycle=spParams["minPctOverlapDutyCycle"],
            dutyCyclePeriod=spParams["dutyCyclePeriod"],
            seed=spParams["seed"],
        )
        self.sp_info = Metrics(self.sp.getColumnDimensions(), 999999999)

        # TemporalMemory
        tmParams = parameters["tm"]
        self.tm = TemporalMemory(
            columnDimensions=(spParams["columnDimensions"],),
            cellsPerColumn=tmParams["cellsPerColumn"],
            activationThreshold=tmParams["activationThreshold"],
            initialPermanence=tmParams["initialPermanence"],
            connectedPermanence=tmParams["connectedPermanence"],
            minThreshold=tmParams["minThreshold"],
            maxNewSynapseCount=tmParams["maxNewSynapseCount"],
            permanenceIncrement=tmParams["permanenceIncrement"],
            permanenceDecrement=tmParams["permanenceDecrement"],
            predictedSegmentDecrement=tmParams["predictedSegmentDecrement"],
            maxSegmentsPerCell=tmParams["maxSegmentsPerCell"],
            maxSynapsesPerSegment=tmParams["maxSynapsesPerSegment"],
            seed=tmParams["seed"]
        )
        self.tm_info = Metrics([self.tm.numberOfCells()], 999999999)

        # setup likelihood, these settings are used in NAB
        if self.useLikelihood:
            anParams = parameters["anomaly"]["likelihood"]
            learningPeriod = int(math.floor(self.probationaryPeriod / 2.0))
            self.anomalyLikelihood = AnomalyLikelihood(
                learningPeriod=learningPeriod,
                estimationSamples=self.probationaryPeriod - learningPeriod,
                reestimationPeriod=anParams["reestimationPeriod"])
        # Predictor
        # self.predictor = Predictor( steps=[1, 5], alpha=parameters["predictor"]['sdrc_alpha'] )
        # predictor_resolution = 1

    def modelRun(self, ts, val):
        """
=======
    # Send it to Numenta detector and get back the results
    return self.modelRun(inputData["timestamp"], inputData["value"]) 



  def initialize(self):
    # toggle parameters here
    if self.use_optimization:
      parameters = get_params('params.json')
    else:
      parameters = parameters_numenta_comparable

    # setup spatial anomaly
    if self.useSpatialAnomaly:
      # Keep track of value range for spatial anomaly detection
      self.minVal = None
      self.maxVal = None

    ## setup Enc, SP, TM, Likelihood
    # Make the Encoders.  These will convert input data into binary representations.
    self.encTimestamp = DateEncoder(timeOfDay= parameters["enc"]["time"]["timeOfDay"],
                                    weekend  = parameters["enc"]["time"]["weekend"])

    scalarEncoderParams            = RDSE_Parameters()
    scalarEncoderParams.size       = parameters["enc"]["value"]["size"]
    scalarEncoderParams.sparsity   = parameters["enc"]["value"]["sparsity"]
    scalarEncoderParams.resolution = parameters["enc"]["value"]["resolution"]

    self.encValue = RDSE( scalarEncoderParams )
    encodingWidth = (self.encTimestamp.size + self.encValue.size)
    self.enc_info = Metrics( [encodingWidth], 999999999 )

    # Make the HTM.  SpatialPooler & TemporalMemory & associated tools.
    # SpatialPooler
    spParams = parameters["sp"]
    self.sp = SpatialPooler(
      inputDimensions            = (encodingWidth,),
      columnDimensions           = (spParams["columnCount"],),
      potentialPct               = spParams["potentialPct"],
      potentialRadius            = encodingWidth,
      globalInhibition           = True,
      localAreaDensity           = spParams["localAreaDensity"],
      synPermInactiveDec         = spParams["synPermInactiveDec"],
      synPermActiveInc           = spParams["synPermActiveInc"],
      synPermConnected           = spParams["synPermConnected"],
      boostStrength              = spParams["boostStrength"],
      wrapAround                 = True
    )
    self.sp_info = Metrics( self.sp.getColumnDimensions(), 999999999 )

    # TemporalMemory
    tmParams = parameters["tm"]
    self.tm = TemporalMemory(
      columnDimensions          = (spParams["columnCount"],),
      cellsPerColumn            = tmParams["cellsPerColumn"],
      activationThreshold       = tmParams["activationThreshold"],
      initialPermanence         = tmParams["initialPerm"],
      connectedPermanence       = spParams["synPermConnected"],
      minThreshold              = tmParams["minThreshold"],
      maxNewSynapseCount        = tmParams["newSynapseCount"],
      permanenceIncrement       = tmParams["permanenceInc"],
      permanenceDecrement       = tmParams["permanenceDec"],
      predictedSegmentDecrement = 0.0,
      maxSegmentsPerCell        = tmParams["maxSegmentsPerCell"],
      maxSynapsesPerSegment     = tmParams["maxSynapsesPerSegment"]
    )
    self.tm_info = Metrics( [self.tm.numberOfCells()], 999999999 )

    # setup likelihood, these settings are used in NAB
    if self.useLikelihood:
      anParams = parameters["anomaly"]["likelihood"]
      learningPeriod     = int(math.floor(self.probationaryPeriod / 2.0))
      self.anomalyLikelihood = AnomalyLikelihood(
                                 learningPeriod= learningPeriod,
                                 estimationSamples= self.probationaryPeriod - learningPeriod,
                                 reestimationPeriod= anParams["reestimationPeriod"])
    # Predictor
    # self.predictor = Predictor( steps=[1, 5], alpha=parameters["predictor"]['sdrc_alpha'] )
    # predictor_resolution = 1


  def modelRun(self, ts, val):
      """
>>>>>>> 4d0e481d
         Run a single pass through HTM model

         @params ts - Timestamp
         @params val - float input value

         @return rawAnomalyScore computed for the `val` in this step
      """
        ## run data through our model pipeline: enc -> SP -> TM -> Anomaly
        self.inputs_.append(val)
        self.iteration_ += 1

        # 1. Encoding
        # Call the encoders to create bit representations for each value.  These are SDR objects.
        dateBits = self.encTimestamp.encode(ts)
        valueBits = self.encValue.encode(float(val))
        # Concatenate all these encodings into one large encoding for Spatial Pooling.
        encoding = SDR(self.encTimestamp.size + self.encValue.size).concatenate([valueBits, dateBits])
        self.enc_info.addData(encoding)

        # 2. Spatial Pooler
        # Create an SDR to represent active columns, This will be populated by the
        # compute method below. It must have the same dimensions as the Spatial Pooler.
        activeColumns = SDR(self.sp.getColumnDimensions())
        # Execute Spatial Pooling algorithm over input space.
        self.sp.compute(encoding, True, activeColumns)
        self.sp_info.addData(activeColumns)

        # 3. Temporal Memory
        # Execute Temporal Memory algorithm over active mini-columns.
        self.tm.compute(activeColumns, learn=True)
        self.tm_info.addData(self.tm.getActiveCells().flatten())

        # 4.1 (optional) Predictor #TODO optional
        # TODO optional: also return an error metric on predictions (RMSE, R2,...)

        # 4.2 Anomaly
        # handle spatial, contextual (raw, likelihood) anomalies
        # -Spatial
        spatialAnomaly = 0.0  # TODO optional: make this computed in SP (and later improve)
        if self.useSpatialAnomaly:
            # Update min/max values and check if there is a spatial anomaly
            if self.minVal != self.maxVal:
                tolerance = (self.maxVal - self.minVal) * self.spatial_tolerance
                maxExpected = self.maxVal + tolerance
                minExpected = self.minVal - tolerance
                if val > maxExpected or val < minExpected:
                    spatialAnomaly = 1.0
            if self.maxVal is None or val > self.maxVal:
                self.maxVal = val
            if self.minVal is None or val < self.minVal:
                self.minVal = val

        # -temporal (raw)
        raw = self.tm.anomaly
        temporalAnomaly = raw

        if self.useLikelihood:
            # Compute log(anomaly likelihood)
            like = self.anomalyLikelihood.anomalyProbability(val, raw, ts)
            logScore = self.anomalyLikelihood.computeLogLikelihood(like)
            temporalAnomaly = logScore  # TODO optional: TM to provide anomaly {none, raw, likelihood}, compare correctness with the py anomaly_likelihood

        anomalyScore = max(spatialAnomaly, temporalAnomaly) # this is the "main" anomaly, compared in NAB

        # 5. print stats
        if self.verbose and self.iteration_ % 1000 == 0:
            print(self.enc_info)
            print(self.sp_info)
            print(self.tm_info)
            pass

        return anomalyScore, raw<|MERGE_RESOLUTION|>--- conflicted
+++ resolved
@@ -87,7 +87,6 @@
 }
 
 
-<<<<<<< HEAD
 parameters_best_numActiveColumnsPerInhArea = {
     'anomaly': {
         'likelihood': {
@@ -138,61 +137,6 @@
     }
 }
 
-=======
-def get_params(filename):
-  """Reads parameters from a json file
-
-  @param filename is a string defining the name of the file to read
-
-  @return dict of parameters
-  """
-  dirname = os.path.dirname(__file__)
-  filename = os.path.join(dirname, filename)
-  with open(filename) as json_file:
-    params = json.load(json_file)
-    return params
-
-
-class HtmcoreDetector(AnomalyDetector):
-  """
-  This detector uses an HTM based anomaly detection technique.
-  """
-
-  def __init__(self, *args, **kwargs):
-
-    super(HtmcoreDetector, self).__init__(*args, **kwargs)
-
-    ## API for controlling settings of htm.core HTM detector:
-
-    # Set this to False if you want to get results based on raw scores
-    # without using AnomalyLikelihood. This will give worse results, but
-    # useful for checking the efficacy of AnomalyLikelihood. You will need
-    # to re-optimize the thresholds when running with this setting.
-    self.useLikelihood      = True
-    self.useSpatialAnomaly  = True
-    self.verbose            = True
-
-    # Set this to true if you want to use the optimization.
-    # If true, it reads the parameters from ./params.json
-    # If false, it reads the parameters from ./best_params.json
-    self.use_optimization   = False
-
-    ## internal members 
-    # (listed here for easier understanding)
-    # initialized in `initialize()`
-    self.encTimestamp   = None
-    self.encValue       = None
-    self.sp             = None
-    self.tm             = None
-    self.anLike         = None
-    # optional debug info
-    self.enc_info       = None
-    self.sp_info        = None
-    self.tm_info        = None
-    # internal helper variables:
-    self.inputs_ = []
-    self.iteration_ = 0
->>>>>>> 4d0e481d
 
 parameters_numenta_comparable = {
     "enc": {
@@ -247,6 +191,20 @@
         }
     }
 }
+
+
+def get_params(filename):
+  """
+  Reads parameters from a json file
+  @param filename is a string defining the name of the file to read
+  @return dict of parameters
+  """
+  dirname = os.path.dirname(__file__)
+  filename = os.path.join(dirname, filename)
+  with open(filename) as json_file:
+    params = json.load(json_file)
+    return params
+
 
 
 class HtmcoreDetector(AnomalyDetector):
@@ -287,20 +245,23 @@
         self.inputs_ = []
         self.iteration_ = 0
 
+
+
     def getAdditionalHeaders(self):
         """Returns a list of strings."""
         return ["raw_score"]  # TODO optional: add "prediction"
 
+
+
     def handleRecord(self, inputData):
-        """Returns a tuple (anomalyScore, rawScore).
-
-    @param inputData is a dict {"timestamp" : Timestamp(), "value" : float}
-
-    @return tuple (anomalyScore, <any other fields specified in `getAdditionalHeaders()`>, ...)
-    """
-<<<<<<< HEAD
-        # Send it to Numenta detector and get back the results
+        """
+        Returns a tuple (anomalyScore, rawScore).
+        @param inputData is a dict {"timestamp" : Timestamp(), "value" : float}
+        @return tuple (anomalyScore, <any other fields specified in `getAdditionalHeaders()`>, ...)
+        """
+        # Send it to HTM model and get back the results
         return self.modelRun(inputData["timestamp"], inputData["value"])
+
 
     def initialize(self):
         # toggle parameters here
@@ -388,98 +349,13 @@
 
     def modelRun(self, ts, val):
         """
-=======
-    # Send it to Numenta detector and get back the results
-    return self.modelRun(inputData["timestamp"], inputData["value"]) 
-
-
-
-  def initialize(self):
-    # toggle parameters here
-    if self.use_optimization:
-      parameters = get_params('params.json')
-    else:
-      parameters = parameters_numenta_comparable
-
-    # setup spatial anomaly
-    if self.useSpatialAnomaly:
-      # Keep track of value range for spatial anomaly detection
-      self.minVal = None
-      self.maxVal = None
-
-    ## setup Enc, SP, TM, Likelihood
-    # Make the Encoders.  These will convert input data into binary representations.
-    self.encTimestamp = DateEncoder(timeOfDay= parameters["enc"]["time"]["timeOfDay"],
-                                    weekend  = parameters["enc"]["time"]["weekend"])
-
-    scalarEncoderParams            = RDSE_Parameters()
-    scalarEncoderParams.size       = parameters["enc"]["value"]["size"]
-    scalarEncoderParams.sparsity   = parameters["enc"]["value"]["sparsity"]
-    scalarEncoderParams.resolution = parameters["enc"]["value"]["resolution"]
-
-    self.encValue = RDSE( scalarEncoderParams )
-    encodingWidth = (self.encTimestamp.size + self.encValue.size)
-    self.enc_info = Metrics( [encodingWidth], 999999999 )
-
-    # Make the HTM.  SpatialPooler & TemporalMemory & associated tools.
-    # SpatialPooler
-    spParams = parameters["sp"]
-    self.sp = SpatialPooler(
-      inputDimensions            = (encodingWidth,),
-      columnDimensions           = (spParams["columnCount"],),
-      potentialPct               = spParams["potentialPct"],
-      potentialRadius            = encodingWidth,
-      globalInhibition           = True,
-      localAreaDensity           = spParams["localAreaDensity"],
-      synPermInactiveDec         = spParams["synPermInactiveDec"],
-      synPermActiveInc           = spParams["synPermActiveInc"],
-      synPermConnected           = spParams["synPermConnected"],
-      boostStrength              = spParams["boostStrength"],
-      wrapAround                 = True
-    )
-    self.sp_info = Metrics( self.sp.getColumnDimensions(), 999999999 )
-
-    # TemporalMemory
-    tmParams = parameters["tm"]
-    self.tm = TemporalMemory(
-      columnDimensions          = (spParams["columnCount"],),
-      cellsPerColumn            = tmParams["cellsPerColumn"],
-      activationThreshold       = tmParams["activationThreshold"],
-      initialPermanence         = tmParams["initialPerm"],
-      connectedPermanence       = spParams["synPermConnected"],
-      minThreshold              = tmParams["minThreshold"],
-      maxNewSynapseCount        = tmParams["newSynapseCount"],
-      permanenceIncrement       = tmParams["permanenceInc"],
-      permanenceDecrement       = tmParams["permanenceDec"],
-      predictedSegmentDecrement = 0.0,
-      maxSegmentsPerCell        = tmParams["maxSegmentsPerCell"],
-      maxSynapsesPerSegment     = tmParams["maxSynapsesPerSegment"]
-    )
-    self.tm_info = Metrics( [self.tm.numberOfCells()], 999999999 )
-
-    # setup likelihood, these settings are used in NAB
-    if self.useLikelihood:
-      anParams = parameters["anomaly"]["likelihood"]
-      learningPeriod     = int(math.floor(self.probationaryPeriod / 2.0))
-      self.anomalyLikelihood = AnomalyLikelihood(
-                                 learningPeriod= learningPeriod,
-                                 estimationSamples= self.probationaryPeriod - learningPeriod,
-                                 reestimationPeriod= anParams["reestimationPeriod"])
-    # Predictor
-    # self.predictor = Predictor( steps=[1, 5], alpha=parameters["predictor"]['sdrc_alpha'] )
-    # predictor_resolution = 1
-
-
-  def modelRun(self, ts, val):
-      """
->>>>>>> 4d0e481d
          Run a single pass through HTM model
 
          @params ts - Timestamp
          @params val - float input value
 
          @return rawAnomalyScore computed for the `val` in this step
-      """
+        """
         ## run data through our model pipeline: enc -> SP -> TM -> Anomaly
         self.inputs_.append(val)
         self.iteration_ += 1

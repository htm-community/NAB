# ----------------------------------------------------------------------
# Copyright (C) 2014, Numenta, Inc.  Unless you have an agreement
# with Numenta, Inc., for a separate license for this software code, the
# following terms and conditions apply:
#
# This program is free software: you can redistribute it and/or modify
# it under the terms of the GNU Affero Public License version 3 as
# published by the Free Software Foundation.
#
# This program is distributed in the hope that it will be useful,
# but WITHOUT ANY WARRANTY; without even the implied warranty of
# MERCHANTABILITY or FITNESS FOR A PARTICULAR PURPOSE.
# See the GNU Affero Public License for more details.
#
# You should have received a copy of the GNU Affero Public License
# along with this program.  If not, see http://www.gnu.org/licenses.
#
# Copyright (C) 2019, @breznak
#
# http://numenta.org/licenses/
# ----------------------------------------------------------------------

import math
import datetime

# htm.core imports
from htm.bindings.sdr import SDR, Metrics
from htm.encoders.rdse import RDSE as Encoder, RDSE_Parameters as EncParameters
from htm.encoders.date import DateEncoder
from htm.bindings.algorithms import SpatialPooler
from htm.bindings.algorithms import TemporalMemory
from htm.algorithms.anomaly_likelihood import AnomalyLikelihood
from htm.bindings.algorithms import Predictor

from nab.detectors.base import AnomalyDetector

parameters_numenta_comparable = {
        "enc": {
            "value": {
                # "resolution": 0.9, calculate by max(0.001, (maxVal - minVal) / numBuckets) where numBuckets = 130
                "size": 400,
                "activeBits": 21, #results very sensitive to the size/active bits in the input encoders
                "seed": 5,
            },
            "time": {
                "timeOfDay": (21, 9.49),
            }
        },
        "sp": {
            # inputDimensions: use width of encoding
            "columnDimensions": 2048,
            # "potentialRadius": use width of encoding
            "potentialPct": 0.8,
            "globalInhibition": True,
<<<<<<< HEAD
            "localAreaDensity": 0, ## MUTEX #0.025049634479368352,  # optimize this one
            "numActiveColumnsPerInhArea": 40, ##MUTEX
            "stimulusThreshold": 0,
            "synPermInactiveDec": 0.0005,
            "synPermActiveInc": 0.003,
            "synPermConnected": 0.2,
            "boostStrength": 0.0,
=======
            "localAreaDensity": 0.025,  # optimize this one
            "stimulusThreshold": 2,
            "synPermInactiveDec": 0.001,
            "synPermActiveInc": 0.006,
            "synPermConnected": 0.5, #this shouldn't make any effect, keep as intended by Connections 
            "boostStrength": 0.0, #so far, boosting negatively affects results. Suggest leaving OFF (0.0)
>>>>>>> aa1d27c5
            "wrapAround": True,
            "minPctOverlapDutyCycle": 0.001,
            "dutyCyclePeriod": 1000,
            "seed": 5,
        },
        "tm": {
            #"columnDimensions": 2048, #must match SP
            "cellsPerColumn": 32,
            "activationThreshold": 20,
            "initialPermanence": 0.24,
            "connectedPermanence": 0.5,
            "minThreshold": 13,
            "maxNewSynapseCount": 31,
            "permanenceIncrement": 0.04,
            "permanenceDecrement": 0.008,
            "predictedSegmentDecrement": 0.001,
            "maxSegmentsPerCell": 128,
            "maxSynapsesPerSegment": 128,
            "seed": 5,
        },
        "anomaly": {
            "likelihood": {
                "probationaryPct": 0.1,
                "reestimationPeriod": 100
            }
        }
    }


class HtmcoreDetector(AnomalyDetector):
  """
  This detector uses an HTM based anomaly detection technique.
  """

  def __init__(self, *args, **kwargs):

    super(HtmcoreDetector, self).__init__(*args, **kwargs)

    ## API for controlling settings of htm.core HTM detector:

    # Set this to False if you want to get results based on raw scores
    # without using AnomalyLikelihood. This will give worse results, but
    # useful for checking the efficacy of AnomalyLikelihood. You will need
    # to re-optimize the thresholds when running with this setting.
    self.useLikelihood      = True
    self.verbose            = True

    ## internal members 
    # (listed here for easier understanding)
    # initialized in `initialize()`
    self.encTimestamp   = None
    self.encValue       = None
    self.sp             = None
    self.tm             = None
    self.anLike         = None
    # optional debug info
    self.enc_info       = None
    self.sp_info        = None
    self.tm_info        = None
    # internal helper variables:
    self.inputs_ = []
    self.iteration_ = 0


  def getAdditionalHeaders(self):
    """Returns a list of strings."""
    return ["raw_score"] #TODO optional: add "prediction"


  def handleRecord(self, inputData):
    """Returns a tuple (anomalyScore, rawScore).

    @param inputData is a dict {"timestamp" : Timestamp(), "value" : float}

    @return tuple (anomalyScore, <any other fields specified in `getAdditionalHeaders()`>, ...)
    """
    # Send it to Numenta detector and get back the results
    return self.modelRun(inputData["timestamp"], inputData["value"]) 



  def initialize(self):
    # toggle parameters here
    #parameters = default_parameters
    parameters = parameters_numenta_comparable


    ## setup Enc, SP, TM, Likelihood
    # Make the Encoders.  These will convert input data into binary representations.
    self.encTimestamp = DateEncoder(timeOfDay=parameters["enc"]["time"]["timeOfDay"])

    scalarEncoderParams = EncParameters()
    scalarEncoderParams.size = parameters["enc"]["value"]["size"]
    scalarEncoderParams.activeBits = parameters["enc"]["value"]["activeBits"]
    # scalarEncoderParams.resolution = parameters["enc"]["value"]["resolution"]
    scalarEncoderParams.resolution = max(0.001, (self.inputMax - self.inputMin) / 130)
    #scalarEncoderParams.seed = parameters["enc"]["value"]["seed"]
    self.encValue = Encoder(scalarEncoderParams)

    self.encValue = Encoder( scalarEncoderParams )
    encodingWidth = (self.encTimestamp.size + self.encValue.size)
    self.enc_info = Metrics( [encodingWidth], 999999999 )

    # Make the HTM.  SpatialPooler & TemporalMemory & associated tools.
    # SpatialPooler
    spParams = parameters["sp"]
    self.sp = SpatialPooler(
        inputDimensions=(encodingWidth,),
        columnDimensions=(spParams["columnDimensions"],),
        potentialRadius=encodingWidth,
        potentialPct=spParams["potentialPct"],
        globalInhibition=spParams["globalInhibition"],
        localAreaDensity=spParams["localAreaDensity"],
        numActiveColumnsPerInhArea=spParams["numActiveColumnsPerInhArea"],
        stimulusThreshold=spParams["stimulusThreshold"],
        synPermInactiveDec=spParams["synPermInactiveDec"],
        synPermActiveInc=spParams["synPermActiveInc"],
        synPermConnected=spParams["synPermConnected"],
        boostStrength=spParams["boostStrength"],
        wrapAround=spParams["wrapAround"],
        minPctOverlapDutyCycle=spParams["minPctOverlapDutyCycle"],
        dutyCyclePeriod=spParams["dutyCyclePeriod"],
        #seed=spParams["seed"],
    )
    self.sp_info = Metrics( self.sp.getColumnDimensions(), 999999999 )

    # TemporalMemory
    tmParams = parameters["tm"]
    self.tm = TemporalMemory(
        columnDimensions=(spParams["columnDimensions"],),
        cellsPerColumn=tmParams["cellsPerColumn"],
        activationThreshold=tmParams["activationThreshold"],
        initialPermanence=tmParams["initialPermanence"],
        connectedPermanence=tmParams["connectedPermanence"],
        minThreshold=tmParams["minThreshold"],
        maxNewSynapseCount=tmParams["maxNewSynapseCount"],
        permanenceIncrement=tmParams["permanenceIncrement"],
        permanenceDecrement=tmParams["permanenceDecrement"],
        predictedSegmentDecrement=tmParams["predictedSegmentDecrement"],
        maxSegmentsPerCell=tmParams["maxSegmentsPerCell"],
        maxSynapsesPerSegment=tmParams["maxSynapsesPerSegment"],
        #seed=tmParams["seed"]
    )
    self.tm_info = Metrics( [self.tm.numberOfCells()], 999999999 )

    # setup likelihood, these settings are used in NAB
    if self.useLikelihood:
      anParams = parameters["anomaly"]["likelihood"]
      learningPeriod     = int(math.floor(self.probationaryPeriod / 2.0))
      self.anomalyLikelihood = AnomalyLikelihood(
                                 learningPeriod= learningPeriod,
                                 estimationSamples= self.probationaryPeriod - learningPeriod,
                                 reestimationPeriod= anParams["reestimationPeriod"])
    # Predictor
    # self.predictor = Predictor( steps=[1, 5], alpha=parameters["predictor"]['sdrc_alpha'] )
    # predictor_resolution = 1


  def modelRun(self, ts, val):
      """
         Run a single pass through HTM model

         @params ts - Timestamp
         @params val - float input value

         @return rawAnomalyScore computed for the `val` in this step
      """
      ## run data through our model pipeline: enc -> SP -> TM -> Anomaly
      self.inputs_.append( val )
      self.iteration_ += 1
      
      # 1. Encoding
      # Call the encoders to create bit representations for each value.  These are SDR objects.
      dateBits        = self.encTimestamp.encode(ts)
      valueBits       = self.encValue.encode(float(val))
      # Concatenate all these encodings into one large encoding for Spatial Pooling.
      encoding = SDR( self.encTimestamp.size + self.encValue.size ).concatenate([valueBits, dateBits])
      self.enc_info.addData( encoding )

      # 2. Spatial Pooler
      # Create an SDR to represent active columns, This will be populated by the
      # compute method below. It must have the same dimensions as the Spatial Pooler.
      activeColumns = SDR( self.sp.getColumnDimensions() )
      # Execute Spatial Pooling algorithm over input space.
      self.sp.compute(encoding, True, activeColumns)
      self.sp_info.addData( activeColumns )

      # 3. Temporal Memory
      # Execute Temporal Memory algorithm over active mini-columns.
      self.tm.compute(activeColumns, learn=True)
      self.tm_info.addData( self.tm.getActiveCells().flatten() )

      # 4.1 (optional) Predictor #TODO optional
      #TODO optional: also return an error metric on predictions (RMSE, R2,...)

      # 4.2 Anomaly 
      # handle contextual (raw, likelihood) anomalies
      # -temporal (raw)
      raw = self.tm.anomaly
      temporalAnomaly = raw

      if self.useLikelihood:
        # Compute log(anomaly likelihood)
        like = self.anomalyLikelihood.anomalyProbability(val, raw, ts)
        logScore = self.anomalyLikelihood.computeLogLikelihood(like)
        temporalAnomaly = logScore #TODO optional: TM to provide anomaly {none, raw, likelihood}, compare correctness with the py anomaly_likelihood

      anomalyScore = temporalAnomaly # this is the "main" anomaly, compared in NAB

      # 5. print stats
      if self.verbose and self.iteration_ % 1000 == 0:
          print(self.enc_info)
          print(self.sp_info)
          print(self.tm_info)
          pass

      return (anomalyScore, raw)<|MERGE_RESOLUTION|>--- conflicted
+++ resolved
@@ -52,22 +52,13 @@
             # "potentialRadius": use width of encoding
             "potentialPct": 0.8,
             "globalInhibition": True,
-<<<<<<< HEAD
             "localAreaDensity": 0, ## MUTEX #0.025049634479368352,  # optimize this one
             "numActiveColumnsPerInhArea": 40, ##MUTEX
-            "stimulusThreshold": 0,
-            "synPermInactiveDec": 0.0005,
-            "synPermActiveInc": 0.003,
-            "synPermConnected": 0.2,
-            "boostStrength": 0.0,
-=======
-            "localAreaDensity": 0.025,  # optimize this one
             "stimulusThreshold": 2,
             "synPermInactiveDec": 0.001,
             "synPermActiveInc": 0.006,
             "synPermConnected": 0.5, #this shouldn't make any effect, keep as intended by Connections 
             "boostStrength": 0.0, #so far, boosting negatively affects results. Suggest leaving OFF (0.0)
->>>>>>> aa1d27c5
             "wrapAround": True,
             "minPctOverlapDutyCycle": 0.001,
             "dutyCyclePeriod": 1000,

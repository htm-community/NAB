
The Numenta Anomaly Benchmark [![Build Status](https://travis-ci.org/numenta/NAB.svg?branch=master)](https://travis-ci.org/numenta/NAB)
-----------------------------

Welcome. This repository contains the data and scripts comprising the Numenta
Anomaly Benchmark (NAB). NAB is a novel benchmark for evaluating
algorithms for anomaly detection in streaming, real-time applications. It is
comprised of over 50 labeled real-world and artificial timeseries data files plus a
novel scoring mechanism designed for real-time applications.

Included are the tools to allow you to easily run NAB on your
own anomaly detection algorithms; see the [NAB entry points
info](https://github.com/numenta/NAB/wiki#nab-entry-points). Competitive results
tied to open source code will be posted in the wiki on the
[Scoreboard](https://github.com/numenta/NAB/wiki/NAB%20Scoreboard). Let us know
about your work by emailing us at [nab@numenta.org](mailto:nab@numenta.org) or
submitting a pull request.

This readme is a brief overview and contains details for setting up NAB. Please
refer to the [NAB publication](http://arxiv.org/abs/1510.03336) or the [NAB
Whitepaper](https://github.com/numenta/NAB/wiki#nab-whitepaper) in the wiki for
more details about NAB scoring, data, motivation, etc.

We encourage you to publish your results on running NAB, and share them with us at [nab@numenta.org](nab@numenta.org). Please cite the following publication when referring to NAB:

Lavin, Alexander and Ahmad, Subutai. *"Evaluating Real-time Anomaly Detection
Algorithms – the Numenta Anomaly Benchmark"*, Fourteenth International
Conference on Machine Learning and Applications, December 2015.
[[PDF]](http://arxiv.org/abs/1510.03336)

#### Scoreboard

The NAB scores are normalized such that the maximum possible is 100.0 (i.e. the perfect detector), and a baseline of 0.0 is determined by the "null" detector (which makes no detections).

| Detector      | Version | Standard Profile | Reward Low FP | Reward Low FN |
|---------------|---------|------------------|---------------|---------------|
| Perfect       | N/A     | 100.0            | 100.0         | 100.0         |
| [Numenta HTM](https://github.com/numenta/nupic)   | current* | 65.3             | 58.6          | 69.4          |
| [Twitter ADVec](https://github.com/twitter/AnomalyDetection) | v1.0.0    | 47.1             | 33.6          | 53.5          |
| [Etsy Skyline](https://github.com/etsy/skyline)  | ???     | 35.7             | 27.1          | 44.5          |
<<<<<<< HEAD
| Bayesian Changepoint**          | N/A     | 17.7              | 3.2           | 32.2           |
| [Windowed Gaussian](https://github.com/numenta/NAB/blob/master/nab/detectors/gaussian/windowedGaussian_detector.py)  | N/A     | 14.4             | -27.4          | 29.7          |
| Random***        | N/A     | 11.0             | 1.2          | 19.5          |
=======
| [Windowed Gaussian](https://github.com/numenta/NAB/blob/master/nab/detectors/gaussian/windowedGaussian_detector.py)  | N/A     | 14.4             | -27.4          | 29.7          |
| Random**        | N/A     | 11.0             | 1.2          | 19.5          |
>>>>>>> a74c5059
| Null          | N/A     | 0.0              | 0.0           | 0.0           |

*As of NAB v1.0*

\* The results correspond to NuPIC and nupic.core SHAs 42f701d and c030b84 respectively, but the latest version of NuPIC should still work (the results may not be identical).

<<<<<<< HEAD
** Details of the implementation and parameter tuning are in the [detector's code](https://github.com/numenta/NAB/blob/master/nab/detectors/bayes_changept/bayes_changept_detector.py).

*** Scores reflect the mean across a range of random seeds. The spread of scores for each profile are 7.95 to 16.83 for Standard, -1.56 to 2.14 for Reward Low FP, and 11.34 to 23.68 for Reward Low FN.
=======
** Scores reflect the mean across a range of random seeds. The spread of scores for each profile are 7.95 to 16.83 for Standard, -1.56 to 2.14 for Reward Low FP, and 11.34 to 23.68 for Reward Low FN.
>>>>>>> a74c5059

Please see [the wiki section on contributing algorithms](https://github.com/numenta/NAB/wiki/NAB-Contributions-Criteria#anomaly-detection-algorithms) for discussion on posting algorithms to the scoreboard.

#### Corpus

The NAB corpus of 58 timeseries data files is designed to provide data for research
in streaming anomaly detection. It is comprised of both
real-world and artifical timeseries data containing labeled anomalous periods of behavior.

The majority of the data is real-world from a variety of sources such as AWS
server metrics, Twitter volume, advertisement clicking metrics, traffic data,
and more. All data is included in the repository, with more details in the [data
readme](https://github.com/numenta/NAB/tree/master/data). We are in the process
of adding more data, and actively searching for more data. Please contact us at
[nab@numenta.org](mailto:nab@numenta.org) if you have similar data (ideally with
known anomalies) that you would like to see incorporated into NAB.

The NAB version will be updated whenever new data (and corresponding labels) is
added to the corpus; NAB is currently in v1.0.

#### Additional Scores

For comparison, here are the NAB V1.0 scores for some additional flavors of HTM.
NumentaTM HTM detector uses the implementation of temporal memory found
[here](https://github.com/numenta/nupic.core/blob/master/src/nupic/algorithms/TemporalMemory.hpp).
Numenta HTM detector with no likelihood uses the raw anomaly scores directly. To
run without likelihood, set the variable `self.useLikelihood` in
[numenta_detector.py](https://github.com/numenta/NAB/blob/master/nab/detectors/numenta/numenta_detector.py)
to `False`.


| Detector      | Version |Standard Profile | Reward Low FP | Reward Low FN |
|---------------|---------|------------------|---------------|---------------|
| Numenta HTM   | current* | 65.3             | 58.6       | 69.4          |
| NumentaTM HTM | current* | 61.2             | 52.4       | 66.1          |
| Numenta HTM, no likelihood | current* | 52.52 | 41.09    | 58.25         |

\* The results correspond to NuPIC and nupic.core SHAs 42f701d and c030b84
respectively, but the latest version of NuPIC should still work (the results may
not be identical).


Installing NAB 1.0
------------------

### Supported Platforms

- OSX 10.9 and higher
- Amazon Linux (via AMI)

Other platforms may work but have not been tested.


### Initial requirements

You need to manually install the following:

- [Python 2.7](https://www.python.org/download/)
- [pip](https://pip.pypa.io/en/latest/installing.html)
- [NumPy](http://www.numpy.org/)
- [NuPIC](http://www.github.com/numenta/nupic) (only required if running the Numenta detector)

##### Download this repository

Use the Github links provided in the right sidebar.

##### Install the Python requirements

    cd NAB
    (sudo) pip install -r requirements.txt

This will install the additional required modules pandas and simplejson.

##### Install NAB

Recommended:

	python setup.py install --user

Or if you are actively working on the code and are familiar with manual
PYTHONPATH setup:

	python setup.py develop --prefix=/some/other/path/

### Usage

There are several different use cases for NAB:

1. If you just want to look at all
the results we reported in the paper, there is no need to run anything.
All the data files are in the data subdirectory and all individual detections
for reported algorithms are checked in to the results subdirectory. Please see
the README files in those locations.

1. If you have your own algorithm and want to run the NAB benchmark, please see
the [NAB Entry Points](https://github.com/numenta/NAB/wiki#nab-entry-diagram)
section in the wiki. (The easiest option is often to simply run your algorithm
on the data and output results in the CSV format we specify. Then run the NAB
scoring algorithm to compute the final scores. This is how we scored the Twitter
algorithm, which is written in R.)

1. If you are a NuPIC user and just want to run the Numenta HTM detector follow
the directions below to "Run HTM with NAB".

1. If you want to run everything including the bundled Skyline detector follow
the directions below to "Run full NAB". Note that this will take hours as the
Skyline code is quite slow.


##### Run HTM with NAB

First make sure NuPIC is installed and working properly. Then:

    cd /path/to/nab
    python run.py -d numenta --detect --score --normalize

This will run the Numenta detector only and produce normalized scores. Note that
by default it tries to use all the cores on your machine. The above command
should take about 20-30 minutes on a current powerful laptop with 4-8 cores.
For debugging you can run subsets of the data files by modifying and specifying
specific label files. Please type:

    python run.py --help

to see all the options.

Note that to replicate results exactly as in the paper you may need to checkout
the specific version of NuPIC (and associated nupic.core) that is noted in the
[Scoreboard](https://github.com/numenta/NAB/wiki/NAB%20Scoreboard):

    cd /path/to/nupic/
    git checkout -b nab {TAG NAME}
    cd /path/to/nupic.core/
    git checkout -b nab {TAG NAME}


##### Run full NAB

    cd /path/to/nab
    python run.py

This will run everything and produce results files for the anomaly detection
methods. Included in the repo are the Numenta anomaly detection method, as well
as methods from the [Etsy Skyline](https://github.com/etsy/skyline) anomaly
detection library, a random detector, and a null detector. This will also pass
those results files to the scoring script to generate final NAB scores.
**Note**: this option will take many many hours to run.

The run.py command has a number of useful options. To view a description of the
command line options please enter

	python run.py --help 

<|MERGE_RESOLUTION|>--- conflicted
+++ resolved
@@ -1,4 +1,3 @@
-
 The Numenta Anomaly Benchmark [![Build Status](https://travis-ci.org/numenta/NAB.svg?branch=master)](https://travis-ci.org/numenta/NAB)
 -----------------------------
 
@@ -38,27 +37,18 @@
 | [Numenta HTM](https://github.com/numenta/nupic)   | current* | 65.3             | 58.6          | 69.4          |
 | [Twitter ADVec](https://github.com/twitter/AnomalyDetection) | v1.0.0    | 47.1             | 33.6          | 53.5          |
 | [Etsy Skyline](https://github.com/etsy/skyline)  | ???     | 35.7             | 27.1          | 44.5          |
-<<<<<<< HEAD
 | Bayesian Changepoint**          | N/A     | 17.7              | 3.2           | 32.2           |
 | [Windowed Gaussian](https://github.com/numenta/NAB/blob/master/nab/detectors/gaussian/windowedGaussian_detector.py)  | N/A     | 14.4             | -27.4          | 29.7          |
 | Random***        | N/A     | 11.0             | 1.2          | 19.5          |
-=======
-| [Windowed Gaussian](https://github.com/numenta/NAB/blob/master/nab/detectors/gaussian/windowedGaussian_detector.py)  | N/A     | 14.4             | -27.4          | 29.7          |
-| Random**        | N/A     | 11.0             | 1.2          | 19.5          |
->>>>>>> a74c5059
 | Null          | N/A     | 0.0              | 0.0           | 0.0           |
 
 *As of NAB v1.0*
 
 \* The results correspond to NuPIC and nupic.core SHAs 42f701d and c030b84 respectively, but the latest version of NuPIC should still work (the results may not be identical).
 
-<<<<<<< HEAD
 ** Details of the implementation and parameter tuning are in the [detector's code](https://github.com/numenta/NAB/blob/master/nab/detectors/bayes_changept/bayes_changept_detector.py).
 
 *** Scores reflect the mean across a range of random seeds. The spread of scores for each profile are 7.95 to 16.83 for Standard, -1.56 to 2.14 for Reward Low FP, and 11.34 to 23.68 for Reward Low FN.
-=======
-** Scores reflect the mean across a range of random seeds. The spread of scores for each profile are 7.95 to 16.83 for Standard, -1.56 to 2.14 for Reward Low FP, and 11.34 to 23.68 for Reward Low FN.
->>>>>>> a74c5059
 
 Please see [the wiki section on contributing algorithms](https://github.com/numenta/NAB/wiki/NAB-Contributions-Criteria#anomaly-detection-algorithms) for discussion on posting algorithms to the scoreboard.
 
@@ -81,25 +71,19 @@
 
 #### Additional Scores
 
-For comparison, here are the NAB V1.0 scores for some additional flavors of HTM.
-NumentaTM HTM detector uses the implementation of temporal memory found
-[here](https://github.com/numenta/nupic.core/blob/master/src/nupic/algorithms/TemporalMemory.hpp).
-Numenta HTM detector with no likelihood uses the raw anomaly scores directly. To
-run without likelihood, set the variable `self.useLikelihood` in
-[numenta_detector.py](https://github.com/numenta/NAB/blob/master/nab/detectors/numenta/numenta_detector.py)
-to `False`.
-
+Here are the NAB scores for some additional flavors of HTM. NumentaTM HTM
+detector uses the implementation of temporal memory found [here]
+(https://github.com/numenta/nupic.core/blob/master/src/nupic/algorithms/TemporalMemory.hpp).
+Numenta HTM detector with no likelihood uses the raw anomaly scores directly.
 
 | Detector      | Version |Standard Profile | Reward Low FP | Reward Low FN |
 |---------------|---------|------------------|---------------|---------------|
-| Numenta HTM   | current* | 65.3             | 58.6       | 69.4          |
-| NumentaTM HTM | current* | 61.2             | 52.4       | 66.1          |
-| Numenta HTM, no likelihood | current* | 52.52 | 41.09    | 58.25         |
+| NumentaTM HTM | current* |61.2             | 52.4         | 66.1          |
+| Numenta HTM, no likelihood | |52.52             | 41.09          | 58.25   |
 
-\* The results correspond to NuPIC and nupic.core SHAs 42f701d and c030b84
-respectively, but the latest version of NuPIC should still work (the results may
-not be identical).
+*As of NAB v1.0*
 
+\* The results correspond to NuPIC and nupic.core SHAs 42f701d and c030b84 respectively, but the latest version of NuPIC should still work (the results may not be identical).
 
 Installing NAB 1.0
 ------------------

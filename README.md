The Numenta Anomaly Benchmark [![Build Status](https://travis-ci.org/numenta/NAB.svg?branch=master)](https://travis-ci.org/numenta/NAB)
-----------------------------

Welcome. This repository contains the data and scripts comprising the Numenta
Anomaly Benchmark (NAB). NAB is a novel benchmark for evaluating
algorithms for anomaly detection in streaming, real-time applications. It is
comprised of over 50 labeled real-world and artificial timeseries data files plus a
novel scoring mechanism designed for real-time applications.

Included are the tools to allow you to easily run NAB on your
own anomaly detection algorithms; see the [NAB entry points
info](https://github.com/numenta/NAB/wiki#nab-entry-points). Competitive results
tied to open source code will be posted in the wiki on the
[Scoreboard](https://github.com/numenta/NAB/wiki/NAB%20Scoreboard). Let us know
about your work by emailing us at [nab@numenta.org](mailto:nab@numenta.org) or
submitting a pull request.

This readme is a brief overview and contains details for setting up NAB. Please
refer to the [NAB publication](http://arxiv.org/abs/1510.03336) or the [NAB
Whitepaper](https://github.com/numenta/NAB/wiki#nab-whitepaper) in the wiki for
more details about NAB scoring, data, motivation, etc.

We encourage you to publish your results on running NAB, and share them with us at [nab@numenta.org](nab@numenta.org). Please cite the following publication when referring to NAB:

Lavin, Alexander and Ahmad, Subutai. *"Evaluating Real-time Anomaly Detection
Algorithms – the Numenta Anomaly Benchmark"*, Fourteenth International
Conference on Machine Learning and Applications, December 2015.
[[PDF]](http://arxiv.org/abs/1510.03336)

#### Scoreboard

The NAB scores are normalized such that the maximum possible is 100.0 (i.e. the perfect detector), and a baseline of 0.0 is determined by the "null" detector (which makes no detections).

| Detector      | Standard Profile | Reward Low FP | Reward Low FN |
|---------------|------------------|---------------|---------------|
| Perfect       | 100.0            | 100.0         | 100.0         |
| [Numenta HTM](https://github.com/numenta/nupic)* | 70.1          | 63.1          | 74.3          |
| [CAD OSE](https://github.com/smirmik/CAD)&dagger; | 69.9          | 67.0          | 73.2          |
<<<<<<< HEAD
=======
| [Numenta HTM](https://github.com/numenta/nupic)* | 65.3          | 58.6          | 69.4          |
| [KNN CAD](https://github.com/numenta/NAB/tree/master/nab/detectors/knncad)&dagger; | 58.0     | 43.4  | 64.8     |
>>>>>>> b9c2c0a8
| [Relative Entropy](http://www.hpl.hp.com/techreports/2011/HPL-2011-8.pdf) | 54.6 | 47.6 | 58.8 |
| [Twitter ADVec v1.0.0](https://github.com/twitter/AnomalyDetection)| 47.1             | 33.6          | 53.5          |
| [Windowed Gaussian](https://github.com/numenta/NAB/blob/master/nab/detectors/gaussian/windowedGaussian_detector.py) | 39.6             | 20.9         | 47.4          |
| [Etsy Skyline](https://github.com/etsy/skyline) | 35.7             | 27.1          | 44.5          |
| Bayesian Changepoint**          | 17.7              | 3.2           | 32.2           |
|  [EXPoSE](https://arxiv.org/abs/1601.06602v3)   | 16.4     | 3.2  | 26.9     |
| Random***       | 11.0             | 1.2          | 19.5          |
| Null          | 0.0              | 0.0           | 0.0           |

*As of NAB v1.0*

\* From NuPIC version 0.5.6 ([available on PyPI](https://pypi.python.org/pypi/nupic/0.5.6)).

** The original algorithm was not designed for anomaly detection. Details of the implementation and parameter tuning are in the [detector's code](https://github.com/numenta/NAB/blob/master/nab/detectors/bayes_changept/bayes_changept_detector.py).

*** Scores reflect the mean across a range of random seeds. The spread of scores for each profile are 7.95 to 16.83 for Standard, -1.56 to 2.14 for Reward Low FP, and 11.34 to 23.68 for Reward Low FN.

&dagger; Algorithm was an entry to the [2016 NAB Competition](http://numenta.com/blog/2016/08/10/numenta-anomaly-benchmark-nab-competition-2016-winners/).

Please see [the wiki section on contributing algorithms](https://github.com/numenta/NAB/wiki/NAB-Contributions-Criteria#anomaly-detection-algorithms) for discussion on posting algorithms to the scoreboard.

#### Corpus

The NAB corpus of 58 timeseries data files is designed to provide data for research
in streaming anomaly detection. It is comprised of both
real-world and artifical timeseries data containing labeled anomalous periods of behavior.

The majority of the data is real-world from a variety of sources such as AWS
server metrics, Twitter volume, advertisement clicking metrics, traffic data,
and more. All data is included in the repository, with more details in the [data
readme](https://github.com/numenta/NAB/tree/master/data). We are in the process
of adding more data, and actively searching for more data. Please contact us at
[nab@numenta.org](mailto:nab@numenta.org) if you have similar data (ideally with
known anomalies) that you would like to see incorporated into NAB.

The NAB version will be updated whenever new data (and corresponding labels) is
added to the corpus; NAB is currently in v1.0.

#### Additional Scores

For comparison, here are the NAB V1.0 scores for some additional flavors of HTM.

* NumentaTM HTM detector uses the implementation of temporal memory found
[here](https://github.com/numenta/nupic.core/blob/master/src/nupic/algorithms/TemporalMemory.hpp).
* Numenta HTM detector with no likelihood uses the raw anomaly scores directly. To
run without likelihood, set the variable `self.useLikelihood` in
[numenta_detector.py](https://github.com/numenta/NAB/blob/master/nab/detectors/numenta/numenta_detector.py)
to `False`.
* [nab-comportex](https://github.com/floybix/nab-comportex) is a twist on HTM  anomaly detection using [Comportex](https://github.com/htm-community/comportex), a community-driven HTM implementation in Clojure. Please see [Felix Andrew's blog post](http://floybix.github.io/2016/07/01/attempting-nab) on experiments with this algorithm.


| Detector      |Standard Profile | Reward Low FP | Reward Low FN |
|---------------|---------|------------------|---------------|---------------|
| Numenta HTM*   | 70.1             | 63.1       | 74.3          |
| [nab-comportex](https://github.com/floybix/nab-comportex)&dagger; | 64.6             | 58.8       | 69.6          |
| [NumentaTM HTM](https://github.com/numenta/NAB/blob/master/nab/detectors/numenta/numentaTM_detector.py)* | 61.2             | 52.4       | 66.1          |
| Numenta HTM*, no likelihood | 52.52 | 41.09    | 58.25         |

\* From NuPIC version 0.5.6 ([available on PyPI](https://pypi.python.org/pypi/nupic/0.5.6)).

&dagger; Algorithm was an entry to the [2016 NAB Competition](http://numenta.com/blog/2016/08/10/numenta-anomaly-benchmark-nab-competition-2016-winners/).

Installing NAB 1.0
------------------

### Supported Platforms

- OSX 10.9 and higher
- Amazon Linux (via AMI)

Other platforms may work but have not been tested.


### Initial requirements

You need to manually install the following:

- [Python 2.7](https://www.python.org/download/)
- [pip](https://pip.pypa.io/en/latest/installing.html)
- [NumPy](http://www.numpy.org/)
- [NuPIC](http://www.github.com/numenta/nupic) (only required if running the Numenta detector)

##### Download this repository

Use the Github links provided in the right sidebar.

##### Install the Python requirements

    cd NAB
    (sudo) pip install -r requirements.txt

This will install the additional required modules pandas and simplejson.

##### Install NAB

Recommended:

	python setup.py install --user

Or if you are actively working on the code and are familiar with manual
PYTHONPATH setup:

	python setup.py develop --prefix=/some/other/path/

### Usage

There are several different use cases for NAB:

1. If you just want to look at all the results we reported in the paper, there
is no need to run anything. All the data files are in the data subdirectory and
all individual detections for reported algorithms are checked in to the results
subdirectory. Please see the README files in those locations.

1. If you want to plot some of the results, please see the README in the
`scripts` directory for `scripts/plot.py`

1. If you have your own algorithm and want to run the NAB benchmark, please see
the [NAB Entry Points](https://github.com/numenta/NAB/wiki#nab-entry-diagram)
section in the wiki. (The easiest option is often to simply run your algorithm
on the data and output results in the CSV format we specify. Then run the NAB
scoring algorithm to compute the final scores. This is how we scored the Twitter
algorithm, which is written in R.)

1. If you are a NuPIC user and just want to run the Numenta HTM detector follow
the directions below to "Run HTM with NAB".

1. If you want to run everything including the bundled Skyline detector follow
the directions below to "Run full NAB". Note that this will take hours as the
Skyline code is quite slow.

1. If you just want to run NAB on one or more data files (e.g. for debugging)
follow the directions below to "Run a subset of NAB".


##### Run HTM with NAB

First make sure NuPIC is installed and working properly. Then:

    cd /path/to/nab
    python run.py -d numenta --detect --score --normalize

This will run the Numenta detector only and produce normalized scores. Note that
by default it tries to use all the cores on your machine. The above command
should take about 20-30 minutes on a current powerful laptop with 4-8 cores.
For debugging you can run subsets of the data files by modifying and specifying
specific label files (see section below). Please type:

    python run.py --help

to see all the options.

Note that to replicate results exactly as in the paper you may need to checkout
the specific version of NuPIC (and associated nupic.core) that is noted in the
[Scoreboard](https://github.com/numenta/NAB/wiki/NAB%20Scoreboard):

    cd /path/to/nupic/
    git checkout -b nab {TAG NAME}
    cd /path/to/nupic.core/
    git checkout -b nab {TAG NAME}


##### Run full NAB

    cd /path/to/nab
    python run.py

This will run everything and produce results files for all anomaly detection
methods. Several algorithms are included in the repo, such as the Numenta
HTM anomaly detection method, as well as methods from the [Etsy
Skyline](https://github.com/etsy/skyline) anomaly detection library, a sliding
window detector, Bayes Changepoint, and so on. This will also pass those results
files to the scoring script to generate final NAB scores. **Note**: this option
will take many many hours to run.

##### Run subset of NAB data files

For debugging it is sometimes useful to be able to run your algorithm on a
subset of the NAB data files or on your own set of data files. You can do that
by creating a custom `combined_windows.json` file that only contains labels for
the files you want to run. This new file should be in exactly the same format as
`combined_windows.json` except it would only contain windows for the files you
are interested in.

**Example**: an example file containing two files is in
`labels/combined_windows_tiny.json`.  The following command shows you how to run
NAB on a subset of labels:

    cd /path/to/nab
    python run.py -d numenta --detect --windowsFile labels/combined_windows_tiny.json

This will run the `detect` phase of NAB on the data files specified in the above
JSON file. Note that scoring and normalization are not supported with this
option. Note also that you may see warning messages regarding the lack of labels
for other files. You can ignore these warnings.
<|MERGE_RESOLUTION|>--- conflicted
+++ resolved
@@ -36,11 +36,7 @@
 | Perfect       | 100.0            | 100.0         | 100.0         |
 | [Numenta HTM](https://github.com/numenta/nupic)* | 70.1          | 63.1          | 74.3          |
 | [CAD OSE](https://github.com/smirmik/CAD)&dagger; | 69.9          | 67.0          | 73.2          |
-<<<<<<< HEAD
-=======
-| [Numenta HTM](https://github.com/numenta/nupic)* | 65.3          | 58.6          | 69.4          |
 | [KNN CAD](https://github.com/numenta/NAB/tree/master/nab/detectors/knncad)&dagger; | 58.0     | 43.4  | 64.8     |
->>>>>>> b9c2c0a8
 | [Relative Entropy](http://www.hpl.hp.com/techreports/2011/HPL-2011-8.pdf) | 54.6 | 47.6 | 58.8 |
 | [Twitter ADVec v1.0.0](https://github.com/twitter/AnomalyDetection)| 47.1             | 33.6          | 53.5          |
 | [Windowed Gaussian](https://github.com/numenta/NAB/blob/master/nab/detectors/gaussian/windowedGaussian_detector.py) | 39.6             | 20.9         | 47.4          |

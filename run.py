--- conflicted
+++ resolved
@@ -227,14 +227,11 @@
     ContextOSEDetector )
   if "earthgeckoSkyline" in args.detectors:
     from nab.detectors.earthgecko_skyline.earthgecko_skyline_detector import EarthgeckoSkylineDetector
-<<<<<<< HEAD
   if "naive" in args.detectors:
     from nab.detectors.naive.naive_detector import NaiveDetector
-=======
   if "htmcore" in args.detectors:
     from nab.detectors.htmcore.htmcore_detector import HtmcoreDetector
 
->>>>>>> 204ccd21
   # Special hacks for detectors requiring Python 2:
   # TODO the imports are failing, remove? Py2 detectors have special treatment in `getDetectorClassConstructors()` above
   #

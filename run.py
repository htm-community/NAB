--- conflicted
+++ resolved
@@ -159,15 +159,9 @@
   parser.add_argument("-d", "--detectors",
                     nargs="*",
                     type=str,
-<<<<<<< HEAD
-                    default=["null", "numenta", "random", "bayesChangePt",
-                             "windowedGaussian", "expose", "relativeEntropy",
-                             "earthgeckoSkyline", "naive"],
-=======
                     default=["numenta", "numentaTM", "htmjava", "null", "random",
                              "bayesChangePt", "windowedGaussian", "expose",
-                             "relativeEntropy", "earthgeckoSkyline"],
->>>>>>> a78fb3f2
+                             "relativeEntropy", "earthgeckoSkyline", "naive"],
                     help="Comma separated list of detector(s) to use, e.g. "
                          "null,numenta")
 
@@ -233,10 +227,8 @@
     ContextOSEDetector )
   if "earthgeckoSkyline" in args.detectors:
     from nab.detectors.earthgecko_skyline.earthgecko_skyline_detector import EarthgeckoSkylineDetector
-<<<<<<< HEAD
   if "naive" in args.detectors:
     from nab.detectors.naive.naive_detector import NaiveDetector
-=======
   # Special hacks for detectors requiring Python 2:
   # TODO the imports are failing, remove? Py2 detectors have special treatment in `getDetectorClassConstructors()` above
   #
@@ -249,7 +241,6 @@
   #  if "htmjava" in args.detectors:
   #    ENV_PY2="./pyenv2/bin/python"
   #    subprocess.call([ENV_PY2, "from nab.detectors.htmjava.htmjava_detector import HtmjavaDetector"])
->>>>>>> a78fb3f2
 
   if args.skipConfirmation or checkInputs(args):
     main(args)
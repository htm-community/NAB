--- conflicted
+++ resolved
@@ -57,18 +57,6 @@
     },
     "htmcore": {
         "reward_low_FN_rate": {
-<<<<<<< HEAD
-            "score": -5.093477977097415,
-            "threshold": 0.5197175251148237
-        },
-        "reward_low_FP_rate": {
-            "score": 2.8600708590096495,
-            "threshold": 0.5197175251148237
-        },
-        "standard": {
-            "score": 23.906522022902585,
-            "threshold": 0.5197175251148237
-=======
             "score": -7.698864811160355,
             "threshold": 0.4880776051000826
         },
@@ -79,7 +67,6 @@
         "standard": {
             "score": 21.55054903945632,
             "threshold": 0.4929672219539603
->>>>>>> aa1d27c5
         }
     },
     "htmjava": {

{
<<<<<<< HEAD
  "username": {
    "CostMatrix": {
        "tpWeight": 1.0,
        "fnWeight": 1.0,
        "fpWeight": 1.0,
        "tnWeight": 1.0
  	}
=======
"profile_name": {
	"CostMatrix": {
    	"tpWeight": 1.0,
    	"fnWeight": 1.0,
    	"fpWeight": 1.0,
    	"tnWeight": 1.0
	}
>>>>>>> 551a8582
  }
}<|MERGE_RESOLUTION|>--- conflicted
+++ resolved
@@ -1,13 +1,4 @@
 {
-<<<<<<< HEAD
-  "username": {
-    "CostMatrix": {
-        "tpWeight": 1.0,
-        "fnWeight": 1.0,
-        "fpWeight": 1.0,
-        "tnWeight": 1.0
-  	}
-=======
 "profile_name": {
 	"CostMatrix": {
     	"tpWeight": 1.0,
@@ -15,6 +6,5 @@
     	"fpWeight": 1.0,
     	"tnWeight": 1.0
 	}
->>>>>>> 551a8582
   }
 }